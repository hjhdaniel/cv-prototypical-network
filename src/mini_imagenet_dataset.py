import os.path as osp
from PIL import Image

from torch.utils.data import Dataset
from torchvision import transforms


class MiniImageNet(Dataset):

    def __init__(self, mode='train', root='../dataset/imagenet/'):
        self.root = root
        self.mode = mode
        csv_path = osp.join(root + 'materials/', mode + '.csv')
        lines = [x.strip() for x in open(csv_path, 'r').readlines()][1:]

        data = []
        label = []
        lb = -1

        self.wnids = []

        for l in lines:
            name, wnid = l.split(',')
            path = osp.join(root + 'images/', name)
            if wnid not in self.wnids:
                self.wnids.append(wnid)
                lb += 1
            data.append(path)
            label.append(lb)

        self.data = data
        self.label = label
        self.transform = transforms.Compose([
<<<<<<< HEAD
			transforms.Resize(224),
			transforms.CenterCrop(224),
=======
			transforms.Resize(84),
			transforms.CenterCrop(84),
>>>>>>> 7c808ef4
			transforms.ToTensor(),
			transforms.Normalize(mean=[0.485, 0.456, 0.406],
								std=[0.229, 0.224, 0.225])
		])

    def __len__(self):
        return len(self.data)

    def __getitem__(self, i):
        path, label = self.data[i], self.label[i]
        image = self.transform(Image.open(path).convert('RGB'))
        return image, label<|MERGE_RESOLUTION|>--- conflicted
+++ resolved
@@ -31,13 +31,8 @@
         self.data = data
         self.label = label
         self.transform = transforms.Compose([
-<<<<<<< HEAD
-			transforms.Resize(224),
-			transforms.CenterCrop(224),
-=======
 			transforms.Resize(84),
 			transforms.CenterCrop(84),
->>>>>>> 7c808ef4
 			transforms.ToTensor(),
 			transforms.Normalize(mean=[0.485, 0.456, 0.406],
 								std=[0.229, 0.224, 0.225])
